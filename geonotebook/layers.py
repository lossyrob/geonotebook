--- conflicted
+++ resolved
@@ -230,16 +230,9 @@
             name, remote, data=data, vis_url=vis_url, **kwargs
         )
 
-        self.max_zoom = kwargs.get("max_zoom", 12)
-        self.geopysc = kwargs.get("geopysc", None)
-
         if vis_url is None:
             self.vis_url = self.config.vis_server.ingest(
                 self.data, name=self.name, \
-<<<<<<< HEAD
-                max_zoom=self.max_zoom, geopysc=self.geopysc, \
-=======
->>>>>>> a578d91f
                 **self.vis_options.serialize())
         else:
             self.vis_url = vis_url
