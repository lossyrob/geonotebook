--- conflicted
+++ resolved
@@ -10,11 +10,7 @@
 
 class RddRasterData(object):
 
-<<<<<<< HEAD
     def __init__(self, rdd, name=None):
-=======
-    def __init__(self, rdd, name=None, rampname="Viridis"):
->>>>>>> 366f02c2
         from geopyspark.geotrellis.rdd import RasterRDD, TiledRasterRDD
         from geopyspark.geotrellis.render import PngRDD
 
@@ -23,15 +19,8 @@
 
         self.rdd = rdd
 
-<<<<<<< HEAD
         if not name:
             self.name = str(hash(rdd))
-=======
-        self.rampname = rampname
-
-        if not name:
-            self.name = str(abs(hash(rdd) + hash(rampname)))
->>>>>>> 366f02c2
         else:
             self.name = name
 
